name: Security Audit

on:
  push:
  pull_request:
  schedule:
    - cron: '0 0 * * 0'
  workflow_dispatch:

env:
  PYTHONPATH: .

jobs:
  pip-audit:
    runs-on: ubuntu-latest
    strategy:
      matrix:
        service: [api, ingest]
    steps:
      - uses: actions/checkout@v3
      - uses: actions/setup-python@v5
        with:
          python-version: '3.11'
      - run: pip install -e services/${{ matrix.service }}
      - run: pip install pip-audit
      - run: pip-audit
  sbom:
    runs-on: ubuntu-latest
    strategy:
      matrix:
        service: [api, ingest]
    steps:
      - uses: actions/checkout@v3
      - uses: actions/setup-python@v5
        with:
          python-version: '3.11'
      - run: pip install -e services/${{ matrix.service }}
<<<<<<< HEAD
      - run: pip install cyclonedx-py
=======
      - run: pip install cyclonedx-bom
>>>>>>> 4f2c647e
      - run: cyclonedx-py environment -o sbom-${{ matrix.service }}.json
      - uses: actions/upload-artifact@v4
        with:
          name: sbom-${{ matrix.service }}
          path: sbom-${{ matrix.service }}.json<|MERGE_RESOLUTION|>--- conflicted
+++ resolved
@@ -24,6 +24,7 @@
       - run: pip install -e services/${{ matrix.service }}
       - run: pip install pip-audit
       - run: pip-audit
+
   sbom:
     runs-on: ubuntu-latest
     strategy:
@@ -35,11 +36,7 @@
         with:
           python-version: '3.11'
       - run: pip install -e services/${{ matrix.service }}
-<<<<<<< HEAD
-      - run: pip install cyclonedx-py
-=======
       - run: pip install cyclonedx-bom
->>>>>>> 4f2c647e
       - run: cyclonedx-py environment -o sbom-${{ matrix.service }}.json
       - uses: actions/upload-artifact@v4
         with:
