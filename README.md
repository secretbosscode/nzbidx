--- conflicted
+++ resolved
@@ -1,31 +1,24 @@
+```markdown
 # nzbidx
 
 Placeholder for project description.
 
 ## Quickstart
 
-```bash
-docker compose up -d
-curl localhost:8080/health
-```
+    docker compose up -d
+    curl localhost:8080/health
 
 > **Note**: OpenSearch requires `vm.max_map_count` to be at least 262144:
 
-```bash
-sudo sysctl -w vm.max_map_count=262144
-```
+    sudo sysctl -w vm.max_map_count=262144
 
-<<<<<<< HEAD
 ## Seed OpenSearch
 
-```bash
-docker compose exec api python scripts/seed_os.py
-=======
+    docker compose exec api python scripts/seed_os.py
+
 ## Production Deployment
 
 Use the production override file to run the stack with persistent data stores and healthcheck ordering:
 
-```bash
-docker compose -f docker-compose.yml -f docker-compose.prod.yml up -d
->>>>>>> 02a36ce6
+    docker compose -f docker-compose.yml -f docker-compose.prod.yml up -d
 ```