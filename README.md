--- conflicted
+++ resolved
@@ -72,17 +72,12 @@
 | Variable | Purpose | Default |
 | --- | --- | --- |
 | `PGDATABASE`, `PGUSER`, `PGPASSWORD` | Postgres credentials for the database container | `nzbidx` |
-<<<<<<< HEAD
 | `POSTGRES_PORT` | Host port exposing Postgres | `15432` |
 | `OPENSEARCH_URL` | OpenSearch endpoint; include `user:pass@` if authentication is required | `http://opensearch:9200` |
-=======
-| `POSTGRES_PORT` | Host port exposing Postgres | `5432` |
-| `OPENSEARCH_URL` | OpenSearch endpoint | `http://opensearch:9200` |
->>>>>>> d6646cd3
 | `REDIS_URL` | Redis endpoint | `redis://redis:6379/0` |
 | `API_KEYS` | Comma separated API keys | _(empty)_ |
-| `SAFESEARCH` | `on` hides adult categories | `off` |
-| `ALLOW_XXX` | `true` enables the XXX category | `true` |
+| `SAFESEARCH` | `on` hides adult categories | `on` |
+| `ALLOW_XXX` | `true` enables the XXX category | `false` |
 | `RATE_LIMIT` | Requests per window | `60` |
 | `RATE_WINDOW` | Rate limit window in seconds | `60` |
 | `NNTP_HOST` | NNTP provider host | _(required for ingest)_ |
