```markdown
# nzbidx

Placeholder for project description.

## Quickstart

    docker compose up -d
    curl localhost:8080/health

> **Note**: OpenSearch requires `vm.max_map_count` to be at least 262144:

    sudo sysctl -w vm.max_map_count=262144

## Seed OpenSearch

    docker compose exec api python scripts/seed_os.py

<<<<<<< HEAD
## Newznab Categories

The API exposes a handful of default category IDs:

    Movies: 2000
    TV: 5000
    Audio/Music: 3000
    Books/eBooks: 7000
    XXX/Adult: 6000

Set the following environment variables to override these defaults:

    MOVIES_CAT_ID
    TV_CAT_ID
    AUDIO_CAT_ID
    BOOKS_CAT_ID
    ADULT_CAT_ID

Example:

    export MOVIES_CAT_ID=1234
=======
## SafeSearch and Adult Content

The API exposes two environment flags to control adult content:

* `SAFESEARCH` (default `on`): when enabled, adult categories are removed from
  all responses and from the `caps` category listing. Set to `off` to allow
  adult categories to be returned.
* `ALLOW_XXX` (default `false`): when `false`, the XXX category (id `6000`) is
  entirely disabled. Requests that explicitly target this category receive an
  empty RSS feed with a comment noting that adult content is disabled. Enable
  this flag **and** set `SAFESEARCH=off` to expose XXX results.
>>>>>>> 6a3dbc71

## Production Deployment

Use the production override file to run the stack with persistent data stores and healthcheck ordering:

    docker compose -f docker-compose.yml -f docker-compose.prod.yml up -d

## Configuration

- `ALLOW_XXX` controls whether adult content is searchable. It is disabled by
  default and must be explicitly set to `true` to opt in.
- Only metadata is indexed; binaries are stripped during ingest. An admin
  takedown endpoint is planned for future releases.
```<|MERGE_RESOLUTION|>--- conflicted
+++ resolved
@@ -1,4 +1,3 @@
-```markdown
 # nzbidx
 
 Placeholder for project description.
@@ -16,8 +15,7 @@
 
     docker compose exec api python scripts/seed_os.py
 
-<<<<<<< HEAD
-## Newznab Categories
+## Newznab Categories and Adult Content
 
 The API exposes a handful of default category IDs:
 
@@ -38,10 +36,8 @@
 Example:
 
     export MOVIES_CAT_ID=1234
-=======
-## SafeSearch and Adult Content
 
-The API exposes two environment flags to control adult content:
+### SafeSearch and XXX Control
 
 * `SAFESEARCH` (default `on`): when enabled, adult categories are removed from
   all responses and from the `caps` category listing. Set to `off` to allow
@@ -50,7 +46,6 @@
   entirely disabled. Requests that explicitly target this category receive an
   empty RSS feed with a comment noting that adult content is disabled. Enable
   this flag **and** set `SAFESEARCH=off` to expose XXX results.
->>>>>>> 6a3dbc71
 
 ## Production Deployment
 
@@ -63,5 +58,4 @@
 - `ALLOW_XXX` controls whether adult content is searchable. It is disabled by
   default and must be explicitly set to `true` to opt in.
 - Only metadata is indexed; binaries are stripped during ingest. An admin
-  takedown endpoint is planned for future releases.
-```+  takedown endpoint is planned for future releases.