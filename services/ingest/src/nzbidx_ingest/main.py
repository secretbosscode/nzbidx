"""Entry point for the ingest service."""

from __future__ import annotations

import logging
import os
import sqlite3
from typing import Optional

from dotenv import load_dotenv

from .logging import setup_logging
from .nntp_client import NNTPClient
from .parsers import detect_language, normalize_subject, extract_tags

logger = logging.getLogger(__name__)

# Newznab-style category IDs
CATEGORY_MAP = {"music": "3000", "books": "7000", "xxx": "6000"}


def connect_db() -> sqlite3.Connection:
    """Connect to the database and ensure the release table exists."""
    url = os.getenv("DATABASE_URL") or ":memory:"
    conn = sqlite3.connect(url)
    conn.execute(
        """
        CREATE TABLE IF NOT EXISTS release (
            id INTEGER PRIMARY KEY AUTOINCREMENT,
            norm_title TEXT UNIQUE,
            category TEXT,
            language TEXT,
            tags TEXT
        )
        """
    )
    return conn


def connect_opensearch() -> Optional[object]:
    """Return an OpenSearch client if available, else None."""
    url = os.getenv("OPENSEARCH_URL", "http://opensearch:9200")
    try:
        from opensearchpy import OpenSearch  # type: ignore

        return OpenSearch(url, timeout=2)
    except Exception as exc:  # pragma: no cover - optional dependency
        logger.info("opensearch_unavailable", extra={"error": str(exc)})
        return None


def insert_release(
    conn: sqlite3.Connection,
    norm_title: str,
    category: Optional[str],
    language: Optional[str],
    tags: list[str],
) -> bool:
    """Insert a release into the database if new. Returns True if inserted."""
    cur = conn.cursor()
    cur.execute(
        "INSERT OR IGNORE INTO release (norm_title, category, language, tags) VALUES (?, ?, ?, ?)",
        (norm_title, category, language, ",".join(tags) if tags else None),
    )
    conn.commit()
    return cur.rowcount > 0


def index_release(
    client: Optional[object],
    norm_title: str,
    *,
    category: Optional[str] = None,
    language: Optional[str] = None,
    tags: Optional[list[str]] = None,
) -> None:
    """Index the release into OpenSearch (no-op if client is None)."""
    if not client:
        return
    body: dict[str, object] = {"norm_title": norm_title}
    if category:
        body["category"] = category
    if language:
        body["language"] = language
    if tags:
        body["tags"] = tags
    try:  # pragma: no cover - network errors
        client.index(
            index="nzbidx-releases-v1",
            id=norm_title,
            body=body,
            refresh=True,
        )
    except Exception as exc:  # pragma: no cover - network errors
        logger.warning("opensearch_index_failed", extra={"error": str(exc)})


def _infer_category(subject: str) -> Optional[str]:
    """Heuristic category detection from the raw subject."""
    s = subject.lower()
<<<<<<< HEAD
    if "[music]" in s:
        return CATEGORY_MAP["music"]
    if "[books]" in s or "[book]" in s:
        return CATEGORY_MAP["books"]
    if "[xxx]" in s:
        return CATEGORY_MAP["xxx"]
=======

    # First check for explicit bracketed tags like ``[music]`` or ``[books]``
    # which are commonly used in Usenet subjects to indicate the category.
    for tag in extract_tags(subject):
        if tag in CATEGORY_MAP:
            return CATEGORY_MAP[tag]

>>>>>>> 597eb9ac
    if any(k in s for k in ("flac", "mp3", "aac", "album")):
        return CATEGORY_MAP["music"]
    if any(k in s for k in ("epub", "mobi", "pdf", "ebook", "isbn")):
        return CATEGORY_MAP["books"]
    if any(
        k in s
        for k in ("brazzers", "realitykings", "onlyfans", "pornhub", "adult", "xxx")
    ):
        return CATEGORY_MAP["xxx"]
    return None


def main() -> int:
    """Run the ingest service."""
    load_dotenv()
    setup_logging()

    # Connect to NNTP (dry-run safe)
    client = NNTPClient()
    client.connect()

    db = connect_db()
    os_client = connect_opensearch()

    # Simulated subjects batch (idempotent insert/OS index)
    subjects = [
        "Test Release One [music]",
        "Another Release [books]",
        "Test Release One [music]",  # duplicate on purpose
    ]

    for subject in subjects:
        # Normalized title and extracted tags (from parsers)
        norm_title, tags = normalize_subject(subject, with_tags=True)
        norm_title = norm_title.lower()

        # Language & category heuristics
        language = detect_language(subject) or "en"
        category = _infer_category(subject)

        if insert_release(db, norm_title, category, language, tags):
            index_release(
                os_client,
                norm_title,
                category=category,
                language=language,
                tags=tags,
            )

    return 0


if __name__ == "__main__":  # pragma: no cover - script entry
    raise SystemExit(main())<|MERGE_RESOLUTION|>--- conflicted
+++ resolved
@@ -98,29 +98,27 @@
 def _infer_category(subject: str) -> Optional[str]:
     """Heuristic category detection from the raw subject."""
     s = subject.lower()
-<<<<<<< HEAD
+
+    # Prefer explicit bracketed tags like "[music]" or "[books]" if present.
+    for tag in extract_tags(subject):
+        if tag in CATEGORY_MAP:
+            return CATEGORY_MAP[tag]
+
+    # Fallback explicit markers (redundant, but resilient if extract_tags changes)
     if "[music]" in s:
         return CATEGORY_MAP["music"]
     if "[books]" in s or "[book]" in s:
         return CATEGORY_MAP["books"]
     if "[xxx]" in s:
         return CATEGORY_MAP["xxx"]
-=======
 
-    # First check for explicit bracketed tags like ``[music]`` or ``[books]``
-    # which are commonly used in Usenet subjects to indicate the category.
-    for tag in extract_tags(subject):
-        if tag in CATEGORY_MAP:
-            return CATEGORY_MAP[tag]
-
->>>>>>> 597eb9ac
+    # Heuristic keyword checks
     if any(k in s for k in ("flac", "mp3", "aac", "album")):
         return CATEGORY_MAP["music"]
     if any(k in s for k in ("epub", "mobi", "pdf", "ebook", "isbn")):
         return CATEGORY_MAP["books"]
     if any(
-        k in s
-        for k in ("brazzers", "realitykings", "onlyfans", "pornhub", "adult", "xxx")
+        k in s for k in ("brazzers", "realitykings", "onlyfans", "pornhub", "adult", "xxx")
     ):
         return CATEGORY_MAP["xxx"]
     return None
