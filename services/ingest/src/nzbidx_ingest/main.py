"""Entry point for the ingest service."""

from __future__ import annotations

from dotenv import load_dotenv

from .logging import setup_logging
from .nntp_client import NNTPClient
<<<<<<< HEAD
from .parsers import extract_tags, normalize_subject
=======
from .parsers import detect_language, normalize_subject
>>>>>>> 94b4f1a3

import logging
import os
import sqlite3
from typing import Optional


logger = logging.getLogger(__name__)

CATEGORY_MAP = {"music": "3000", "books": "7000", "xxx": "6000"}


def connect_db() -> sqlite3.Connection:
    """Connect to the database and ensure the release table exists."""

    url = os.getenv("DATABASE_URL") or ":memory:"
    conn = sqlite3.connect(url)
    conn.execute(
        "CREATE TABLE IF NOT EXISTS release (id INTEGER PRIMARY KEY AUTOINCREMENT, norm_title TEXT UNIQUE, category TEXT, language TEXT, tags TEXT)"
    )
    return conn


def connect_opensearch() -> Optional[object]:
    """Return an OpenSearch client if possible."""

    url = os.getenv("OPENSEARCH_URL", "http://opensearch:9200")
    try:
        from opensearchpy import OpenSearch

        return OpenSearch(url, timeout=2)
    except Exception as exc:  # pragma: no cover - optional dependency
        logger.info("opensearch_unavailable", extra={"error": str(exc)})
        return None


def insert_release(
    conn: sqlite3.Connection,
    norm_title: str,
    category: Optional[str],
    language: Optional[str],
    tags: list[str],
) -> bool:
    """Insert a release into the database if new."""

    cur = conn.cursor()
    cur.execute(
        "INSERT OR IGNORE INTO release (norm_title, category, language, tags) VALUES (?, ?, ?, ?)",
        (norm_title, category, language, ",".join(tags) if tags else None),
    )
    conn.commit()
    return cur.rowcount > 0


def index_release(
    client: Optional[object],
    norm_title: str,
<<<<<<< HEAD
    category: Optional[str],
    language: Optional[str],
    tags: list[str],
=======
    *,
    language: Optional[str] = None,
    tags: Optional[list[str]] = None,
>>>>>>> 94b4f1a3
) -> None:
    """Index the release into OpenSearch."""

    if not client:
        return
<<<<<<< HEAD
    body = {"norm_title": norm_title}
    if category:
        body["category"] = category
=======
    body: dict[str, object] = {"norm_title": norm_title}
>>>>>>> 94b4f1a3
    if language:
        body["language"] = language
    if tags:
        body["tags"] = tags
    try:  # pragma: no cover - network errors
        client.index(
<<<<<<< HEAD
            index="nzbidx-releases-v1", id=norm_title, body=body, refresh=True
=======
            index="nzbidx-releases-v1",
            id=norm_title,
            body=body,
            refresh=True,
>>>>>>> 94b4f1a3
        )
    except Exception as exc:  # pragma: no cover - network errors
        logger.warning("opensearch_index_failed", extra={"error": str(exc)})


def main() -> int:
    """Run the ingest service."""
    load_dotenv()
    setup_logging()
    client = NNTPClient()
    client.connect()

    db = connect_db()
    os_client = connect_opensearch()

    subjects = [
        "Test Release One [music]",
        "Another Release [books]",
        "Test Release One [music]",
    ]
    for subject in subjects:
        norm_title = normalize_subject(subject).lower()
<<<<<<< HEAD
        tags = extract_tags(subject)
        category = next((CATEGORY_MAP[t] for t in tags if t in CATEGORY_MAP), None)
        language = "en"
        if insert_release(db, norm_title, category, language, tags):
            index_release(os_client, norm_title, category, language, tags)
=======
        language = detect_language(subject)
        tags = norm_title.split()
        if insert_release(db, norm_title):
            index_release(os_client, norm_title, language=language, tags=tags)
>>>>>>> 94b4f1a3

    return 0


if __name__ == "__main__":  # pragma: no cover - script entry
    raise SystemExit(main())<|MERGE_RESOLUTION|>--- conflicted
+++ resolved
@@ -1,45 +1,47 @@
 """Entry point for the ingest service."""
 
 from __future__ import annotations
-
-from dotenv import load_dotenv
-
-from .logging import setup_logging
-from .nntp_client import NNTPClient
-<<<<<<< HEAD
-from .parsers import extract_tags, normalize_subject
-=======
-from .parsers import detect_language, normalize_subject
->>>>>>> 94b4f1a3
 
 import logging
 import os
 import sqlite3
 from typing import Optional
 
+from dotenv import load_dotenv
+
+from .logging import setup_logging
+from .nntp_client import NNTPClient
+from .parsers import detect_language, normalize_subject
 
 logger = logging.getLogger(__name__)
 
+# Newznab-style category IDs
 CATEGORY_MAP = {"music": "3000", "books": "7000", "xxx": "6000"}
 
 
 def connect_db() -> sqlite3.Connection:
     """Connect to the database and ensure the release table exists."""
-
     url = os.getenv("DATABASE_URL") or ":memory:"
     conn = sqlite3.connect(url)
     conn.execute(
-        "CREATE TABLE IF NOT EXISTS release (id INTEGER PRIMARY KEY AUTOINCREMENT, norm_title TEXT UNIQUE, category TEXT, language TEXT, tags TEXT)"
+        """
+        CREATE TABLE IF NOT EXISTS release (
+            id INTEGER PRIMARY KEY AUTOINCREMENT,
+            norm_title TEXT UNIQUE,
+            category TEXT,
+            language TEXT,
+            tags TEXT
+        )
+        """
     )
     return conn
 
 
 def connect_opensearch() -> Optional[object]:
-    """Return an OpenSearch client if possible."""
-
+    """Return an OpenSearch client if available, else None."""
     url = os.getenv("OPENSEARCH_URL", "http://opensearch:9200")
     try:
-        from opensearchpy import OpenSearch
+        from opensearchpy import OpenSearch  # type: ignore
 
         return OpenSearch(url, timeout=2)
     except Exception as exc:  # pragma: no cover - optional dependency
@@ -54,8 +56,7 @@
     language: Optional[str],
     tags: list[str],
 ) -> bool:
-    """Insert a release into the database if new."""
-
+    """Insert a release into the database if new. Returns True if inserted."""
     cur = conn.cursor()
     cur.execute(
         "INSERT OR IGNORE INTO release (norm_title, category, language, tags) VALUES (?, ?, ?, ?)",
@@ -68,75 +69,80 @@
 def index_release(
     client: Optional[object],
     norm_title: str,
-<<<<<<< HEAD
-    category: Optional[str],
-    language: Optional[str],
-    tags: list[str],
-=======
     *,
+    category: Optional[str] = None,
     language: Optional[str] = None,
     tags: Optional[list[str]] = None,
->>>>>>> 94b4f1a3
 ) -> None:
-    """Index the release into OpenSearch."""
-
+    """Index the release into OpenSearch (no-op if client is None)."""
     if not client:
         return
-<<<<<<< HEAD
-    body = {"norm_title": norm_title}
+    body: dict[str, object] = {"norm_title": norm_title}
     if category:
         body["category"] = category
-=======
-    body: dict[str, object] = {"norm_title": norm_title}
->>>>>>> 94b4f1a3
     if language:
         body["language"] = language
     if tags:
         body["tags"] = tags
     try:  # pragma: no cover - network errors
         client.index(
-<<<<<<< HEAD
-            index="nzbidx-releases-v1", id=norm_title, body=body, refresh=True
-=======
             index="nzbidx-releases-v1",
             id=norm_title,
             body=body,
             refresh=True,
->>>>>>> 94b4f1a3
         )
     except Exception as exc:  # pragma: no cover - network errors
         logger.warning("opensearch_index_failed", extra={"error": str(exc)})
+
+
+def _infer_category(subject: str) -> Optional[str]:
+    """Heuristic category detection from the raw subject."""
+    s = subject.lower()
+    if any(k in s for k in ("flac", "mp3", "aac", "album")):
+        return CATEGORY_MAP["music"]
+    if any(k in s for k in ("epub", "mobi", "pdf", "ebook", "isbn")):
+        return CATEGORY_MAP["books"]
+    if any(k in s for k in ("brazzers", "realitykings", "onlyfans", "pornhub", "adult", "xxx")):
+        return CATEGORY_MAP["xxx"]
+    return None
 
 
 def main() -> int:
     """Run the ingest service."""
     load_dotenv()
     setup_logging()
+
+    # Connect to NNTP (dry-run safe)
     client = NNTPClient()
     client.connect()
 
     db = connect_db()
     os_client = connect_opensearch()
 
+    # Simulated subjects batch (idempotent insert/OS index)
     subjects = [
         "Test Release One [music]",
         "Another Release [books]",
-        "Test Release One [music]",
+        "Test Release One [music]",  # duplicate on purpose
     ]
+
     for subject in subjects:
-        norm_title = normalize_subject(subject).lower()
-<<<<<<< HEAD
-        tags = extract_tags(subject)
-        category = next((CATEGORY_MAP[t] for t in tags if t in CATEGORY_MAP), None)
-        language = "en"
+        # Normalized title and extracted tags (from parsers)
+        norm_title, tags = normalize_subject(subject, with_tags=True)
+        norm_title = norm_title.lower()
+
+        # Language & category heuristics
+        language = detect_language(subject) or "en"
+        category = _infer_category(subject)
+
         if insert_release(db, norm_title, category, language, tags):
-            index_release(os_client, norm_title, category, language, tags)
-=======
-        language = detect_language(subject)
-        tags = norm_title.split()
-        if insert_release(db, norm_title):
-            index_release(os_client, norm_title, language=language, tags=tags)
->>>>>>> 94b4f1a3
+            index_release(
+                os_client,
+                norm_title,
+                category=category,
+                language=language,
+                tags=tags,
+            )
 
     return 0
 
