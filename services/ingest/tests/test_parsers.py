import pytest
from pathlib import Path
import sys

<<<<<<< HEAD
from nzbidx_ingest.parsers import extract_tags, normalize_subject
=======
# Ensure src is importable when tests run in container/workflows
sys.path.append(str(Path(__file__).resolve().parents[1] / "src"))

from nzbidx_ingest.parsers import (
    detect_language,
    extract_book_tags,
    extract_music_tags,
    extract_xxx_tags,
    normalize_subject,
)
>>>>>>> 94b4f1a3


@pytest.mark.parametrize(
    "subject,expected",
    [
        ("Some.Movie.2021.REPOST.yEnc (1/25)", "Some Movie 2021"),
        ("Another_Sample_File__yEnc__[01/20]", "Another File"),
        (
            "Cool.Show.S01E02.720p.HDTV.x264-Group [01/15]",
            "Cool Show S01E02 720p HDTV x264-Group",
        ),
        ("REPOST__Another.Movie.Part1.yEnc (05/05)", "Another Movie Part1"),
        ("My.File.Name_[12345/12346] yEnc", "My File Name"),
        ("Tagged.Release.[music]", "Tagged Release"),
    ],
)
def test_normalize_subject(subject: str, expected: str) -> None:
<<<<<<< HEAD
    assert normalize_subject(subject) == expected


def test_extract_tags() -> None:
    assert extract_tags("Song Title [music rock]") == ["music", "rock"]
=======
    norm, tags = normalize_subject(subject, with_tags=True)
    assert norm == expected
    assert isinstance(tags, list)


@pytest.mark.parametrize(
    "subject,expected_norm,expected_tags",
    [
        (
            "Metallica-BlackAlbum-1991-FLAC",
            "Metallica-BlackAlbum-1991-FLAC",
            {"artist": "Metallica", "album": "BlackAlbum", "year": "1991", "format": "FLAC"},
        ),
        (
            "Nirvana-Nevermind-1991-MP3-320",
            "Nirvana-Nevermind-1991-MP3-320",
            {
                "artist": "Nirvana",
                "album": "Nevermind",
                "year": "1991",
                "format": "MP3",
                "bitrate": "320",
            },
        ),
        (
            "Radiohead-KidA-2000-MP3-128",
            "Radiohead-KidA-2000-MP3-128",
            {
                "artist": "Radiohead",
                "album": "KidA",
                "year": "2000",
                "format": "MP3",
                "bitrate": "128",
            },
        ),
    ],
)
def test_extract_music_tags(subject: str, expected_norm: str, expected_tags: dict) -> None:
    norm, tags = normalize_subject(subject, with_tags=True)
    assert norm == expected_norm
    assert extract_music_tags(subject) == expected_tags
    assert set(tags) == {v.lower() for v in expected_tags.values()}


@pytest.mark.parametrize(
    "subject,expected_norm,expected_tags",
    [
        (
            "GeorgeOrwell-1984-1949-EPUB",
            "GeorgeOrwell-1984-1949-EPUB",
            {
                "author": "GeorgeOrwell",
                "title": "1984",
                "year": "1949",
                "format": "EPUB",
            },
        ),
        (
            "JRRRTolkien-TheHobbit-1937-MOBI",
            "JRRRTolkien-TheHobbit-1937-MOBI",
            {
                "author": "JRRRTolkien",
                "title": "TheHobbit",
                "year": "1937",
                "format": "MOBI",
            },
        ),
        (
            "AuthorName-SampleBook-2015-PDF-9781234567897",
            "AuthorName-SampleBook-2015-PDF-9781234567897",
            {
                "author": "AuthorName",
                "title": "SampleBook",
                "year": "2015",
                "format": "PDF",
                "isbn": "9781234567897",
            },
        ),
    ],
)
def test_extract_book_tags(subject: str, expected_norm: str, expected_tags: dict) -> None:
    norm, tags = normalize_subject(subject, with_tags=True)
    assert norm == expected_norm
    assert extract_book_tags(subject) == expected_tags
    assert set(tags) == {v.lower() for v in expected_tags.values()}


@pytest.mark.parametrize(
    "subject,expected_norm,expected_tags",
    [
        (
            "Brazzers.HotScene.2022.1080p",
            "Brazzers HotScene 2022 1080p",
            {
                "studio": "Brazzers HotScene",
                "date": "2022",
                "resolution": "1080p",
            },
        ),
        (
            "OnlyFans.SomeModel.2023.07.12",
            "OnlyFans SomeModel 2023 07 12",
            {
                "site": "OnlyFans SomeModel",
                "date": "2023.07.12",
            },
        ),
        (
            "RealityKings.AmazingShow.2021.720p",
            "RealityKings AmazingShow 2021 720p",
            {
                "studio": "RealityKings AmazingShow",
                "date": "2021",
                "resolution": "720p",
            },
        ),
    ],
)
def test_extract_xxx_tags(subject: str, expected_norm: str, expected_tags: dict) -> None:
    norm, tags = normalize_subject(subject, with_tags=True)
    assert norm == expected_norm
    assert extract_xxx_tags(subject) == expected_tags
    assert set(tags) == {v.lower() for v in expected_tags.values()}


@pytest.mark.parametrize(
    "subject,lang",
    [
        ("Cool release [GERMAN]", "de"),
        ("Something [FRENCH]", "fr"),
        ("Nothing here", None),
    ],
)
def test_detect_language(subject: str, lang: str | None) -> None:
    assert detect_language(subject) == lang
>>>>>>> 94b4f1a3
<|MERGE_RESOLUTION|>--- conflicted
+++ resolved
@@ -2,9 +2,6 @@
 from pathlib import Path
 import sys
 
-<<<<<<< HEAD
-from nzbidx_ingest.parsers import extract_tags, normalize_subject
-=======
 # Ensure src is importable when tests run in container/workflows
 sys.path.append(str(Path(__file__).resolve().parents[1] / "src"))
 
@@ -15,7 +12,6 @@
     extract_xxx_tags,
     normalize_subject,
 )
->>>>>>> 94b4f1a3
 
 
 @pytest.mark.parametrize(
@@ -29,17 +25,9 @@
         ),
         ("REPOST__Another.Movie.Part1.yEnc (05/05)", "Another Movie Part1"),
         ("My.File.Name_[12345/12346] yEnc", "My File Name"),
-        ("Tagged.Release.[music]", "Tagged Release"),
     ],
 )
 def test_normalize_subject(subject: str, expected: str) -> None:
-<<<<<<< HEAD
-    assert normalize_subject(subject) == expected
-
-
-def test_extract_tags() -> None:
-    assert extract_tags("Song Title [music rock]") == ["music", "rock"]
-=======
     norm, tags = normalize_subject(subject, with_tags=True)
     assert norm == expected
     assert isinstance(tags, list)
@@ -174,5 +162,4 @@
     ],
 )
 def test_detect_language(subject: str, lang: str | None) -> None:
-    assert detect_language(subject) == lang
->>>>>>> 94b4f1a3
+    assert detect_language(subject) == lang