--- conflicted
+++ resolved
@@ -17,28 +17,18 @@
     from redis import Redis
 except Exception:  # pragma: no cover - optional dependency
     Redis = None  # type: ignore
-<<<<<<< HEAD
-# Minimal fallbacks if Starlette is unavailable
-=======
 
 # Starlette (with safe fallbacks for tests/minimal envs)
->>>>>>> 7696a8e2
 try:  # pragma: no cover - import guard
     from starlette.applications import Starlette
     from starlette.requests import Request
     from starlette.responses import JSONResponse, Response
     from starlette.routing import Route
-<<<<<<< HEAD
-except Exception:  # pragma: no cover - optional dependency
-    class Request:  # type: ignore
-        """Very small subset of Starlette's Request used for testing."""
-
-=======
     from starlette.middleware import Middleware
 except Exception:  # pragma: no cover - optional dependency
     class Request:  # type: ignore
         """Very small subset of Starlette's Request used for testing."""
->>>>>>> 7696a8e2
+
         def __init__(self, scope: dict) -> None:
             self.query_params = scope.get("query_params", {})
 
@@ -50,24 +40,16 @@
 
     class JSONResponse(Response):  # type: ignore
         def __init__(self, content: dict, *, status_code: int = 200) -> None:
-<<<<<<< HEAD
-            import json
-
-=======
->>>>>>> 7696a8e2
             super().__init__(json.dumps(content), status_code=status_code, media_type="application/json")
 
     class Route:  # type: ignore
         def __init__(self, *args, **kwargs) -> None:
             pass
 
-<<<<<<< HEAD
-=======
     class Middleware:  # type: ignore
         def __init__(self, *args, **kwargs) -> None:
             pass
 
->>>>>>> 7696a8e2
     class Starlette:  # type: ignore
         def __init__(self, *args, **kwargs) -> None:
             pass
