--- conflicted
+++ resolved
@@ -146,13 +146,9 @@
     q: Optional[str],
     *,
     category: Optional[str] = None,
-<<<<<<< HEAD
     tag: Optional[str] = None,
-    extra: Optional[dict[str, str]] = None,
-=======
     extra: Optional[dict[str, object]] = None,
     artist: Optional[str] = None,
->>>>>>> 94b4f1a3
 ) -> list[dict[str, str]]:
     """Run a search against OpenSearch and return RSS item dicts."""
     items: list[dict[str, str]] = []
@@ -170,7 +166,7 @@
                                 must.append({"match": {"tags": v}})
                     elif field == "year" and value:
                         try:
-                            year_int = int(value)
+                            year_int = int(value)  # type: ignore[arg-type]
                             filters.append(
                                 {
                                     "range": {
@@ -181,7 +177,7 @@
                                     }
                                 }
                             )
-                        except ValueError:
+                        except (ValueError, TypeError):
                             pass
                     else:
                         values = value if isinstance(value, list) else [value]
@@ -200,24 +196,18 @@
                         }
                     }
                 )
-<<<<<<< HEAD
-            if tag:
-                body["query"]["bool"].setdefault("filter", []).append(
-                    {"prefix": {"tags": tag}}
-                )
-=======
 
             if category:
                 filters.append({"term": {"category": category}})
 
-            if os.getenv("ALLOW_XXX", "false").lower() != "true":
-                filters.append({"term": {"category": "xxx"}})
+            if tag:
+                # Prefix on keyword field 'tags' (requires tags to be keyword)
+                filters.append({"prefix": {"tags": tag}})
 
             body: dict[str, dict] = {"query": {"bool": {"must": must}}}
             if filters:
                 body["query"]["bool"]["filter"] = filters
 
->>>>>>> 94b4f1a3
             result = opensearch.search(index="nzbidx-releases-v1", body=body)
             for hit in result.get("hits", {}).get("hits", []):
                 src = hit.get("_source", {})
@@ -232,7 +222,6 @@
                 )
         except Exception:
             items = []
-<<<<<<< HEAD
     return items
 
 
@@ -240,12 +229,21 @@
     """Newznab compatible endpoint."""
     params = request.query_params
     t = params.get("t")
+    cat = params.get("cat")
+
+    # Adult category gating
+    if (
+        cat
+        and any(is_adult_category(c.strip()) for c in cat.split(","))
+        and not adult_content_allowed()
+    ):
+        return Response(adult_disabled_xml(), media_type="application/xml")
+
     if t == "caps":
         return Response(caps_xml(), media_type="application/xml")
 
     if t == "search":
         q = params.get("q")
-        cat = params.get("cat")
         tag = params.get("tag")
         items = _os_search(q, category=cat, tag=tag)
         return Response(rss_xml(items), media_type="application/xml")
@@ -293,7 +291,4 @@
 if __name__ == "__main__":  # pragma: no cover - convenience for manual runs
     import uvicorn
 
-    uvicorn.run(app, host="0.0.0.0", port=8080)
-=======
-    return items
->>>>>>> 94b4f1a3
+    uvicorn.run(app, host="0.0.0.0", port=8080)