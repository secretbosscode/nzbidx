"""Database migration helpers."""

from __future__ import annotations

from typing import Any


def migrate_release_table(conn: Any) -> None:
    """Migrate ``release`` rows into partitioned tables by ``category_id``.

    This function is idempotent.  If the ``release`` table does not exist or is
    already partitioned, no action is taken.
    """

    cur = conn.cursor()

    # Determine whether the table exists and is already partitioned.
    cur.execute(
        """
        SELECT c.oid, pt.partrelid
        FROM pg_class c
        LEFT JOIN pg_partitioned_table pt ON pt.partrelid = c.oid
        WHERE c.relname = 'release'
        """
    )
    row = cur.fetchone()
    if row is None:
        return
    _, partrelid = row
    if partrelid is not None:
        return

    # Prepare data for partitioning.
    cur.execute(
        "ALTER TABLE IF EXISTS release ADD COLUMN IF NOT EXISTS category_id INT",
    )
    cur.execute(
        "ALTER TABLE IF EXISTS release ADD COLUMN IF NOT EXISTS posted_at TIMESTAMPTZ",
    )
    cur.execute(
        "UPDATE release SET category_id = NULLIF(category, '')::INT "
        "WHERE category_id IS NULL AND category ~ '^[0-9]+'",
    )

    # Rename existing table and create partitioned replacement.
    cur.execute("ALTER TABLE release RENAME TO release_old")
    cur.execute(
        """
        CREATE TABLE release (
            LIKE release_old INCLUDING DEFAULTS
            INCLUDING STORAGE INCLUDING COMMENTS
        ) PARTITION BY RANGE (category_id)
        """
    )

    # Create partitions.
    cur.execute(
        "CREATE TABLE IF NOT EXISTS release_movies PARTITION OF release FOR VALUES FROM (2000) TO (3000)",
    )
    cur.execute(
        "CREATE TABLE IF NOT EXISTS release_music PARTITION OF release FOR VALUES FROM (3000) TO (4000)",
    )
    cur.execute(
        "CREATE TABLE IF NOT EXISTS release_tv PARTITION OF release FOR VALUES FROM (5000) TO (6000)",
    )
    cur.execute(
        "CREATE TABLE IF NOT EXISTS release_adult PARTITION OF release FOR VALUES FROM (6000) TO (7000) PARTITION BY RANGE (posted_at)",
    )
    cur.execute(
        "CREATE TABLE IF NOT EXISTS release_adult_2024 PARTITION OF release_adult FOR VALUES FROM ('2024-01-01') TO ('2025-01-01')",
    )
    cur.execute(
        "CREATE TABLE IF NOT EXISTS release_adult_default PARTITION OF release_adult DEFAULT",
    )
    cur.execute(
        "CREATE TABLE IF NOT EXISTS release_books PARTITION OF release FOR VALUES FROM (7000) TO (8000)",
    )
    cur.execute(
        "CREATE TABLE IF NOT EXISTS release_other PARTITION OF release DEFAULT",
    )

    # Enforce uniqueness on norm_title/category_id across partitions.
    cur.execute(
        "ALTER TABLE release ADD CONSTRAINT release_norm_title_category_id_key UNIQUE (norm_title, category_id)",
    )

    # Recreate indexes on the new table.
    cur.execute(
        "CREATE INDEX release_norm_title_idx ON release USING GIN (norm_title gin_trgm_ops)",
    )
    cur.execute(
        "CREATE INDEX release_tags_idx ON release USING GIN (tags gin_trgm_ops)",
    )
    cur.execute(
        "CREATE INDEX release_posted_at_idx ON release (posted_at)",
    )
    cur.execute(
        "CREATE UNIQUE INDEX release_norm_title_category_id_key ON release (norm_title, category_id)",
    )

    # Copy rows and drop the old table.
    cur.execute("INSERT INTO release SELECT * FROM release_old")
    cur.execute("DROP TABLE release_old")

    conn.commit()


def migrate_release_adult_partitions(conn: Any, batch_size: int = 1000) -> None:
    """Ensure ``release_adult`` is partitioned by ``posted_at`` and migrate rows.

    The existing ``release_adult`` partition is converted into a partitioned table
    with yearly child partitions. Rows are moved in batches to avoid long locks.
    """

    cur = conn.cursor()

    # Check if ``release_adult`` is already partitioned by ``posted_at``.
    cur.execute(
        "SELECT partrelid FROM pg_partitioned_table WHERE partrelid = 'release_adult'::regclass"
    )
    if cur.fetchone() is not None:
        return

    # Detach and rename existing partition.
    cur.execute("ALTER TABLE release DETACH PARTITION release_adult")
    cur.execute("ALTER TABLE release_adult RENAME TO release_adult_old")

    # Create new partitioned table and initial partitions.
    cur.execute(
        "CREATE TABLE release_adult PARTITION OF release FOR VALUES FROM (6000) TO (7000) PARTITION BY RANGE (posted_at)"
    )

    # Determine years present in existing data.
    cur.execute(
        "SELECT DISTINCT EXTRACT(YEAR FROM posted_at) FROM release_adult_old WHERE posted_at IS NOT NULL"
    )
    years = [int(row[0]) for row in cur.fetchall()]
    for year in years:
        cur.execute(
            f"CREATE TABLE IF NOT EXISTS release_adult_{year} PARTITION OF release_adult FOR VALUES FROM ('{year}-01-01') TO ('{year+1}-01-01')"
        )
    cur.execute(
        "CREATE TABLE IF NOT EXISTS release_adult_default PARTITION OF release_adult DEFAULT"
    )
    conn.commit()

    # Copy rows in batches to new partitioned table.
    while True:
        cur.execute(
            f"""
            WITH moved AS (
                SELECT * FROM release_adult_old ORDER BY id LIMIT {batch_size}
            )
            INSERT INTO release_adult SELECT * FROM moved RETURNING id
            """
        )
        ids = [row[0] for row in cur.fetchall()]
        if not ids:
            break
        cur.execute(
            "DELETE FROM release_adult_old WHERE id = ANY(%s)", (ids,)
        )
<<<<<<< HEAD
        conn.commit()

    cur.execute("DROP TABLE release_adult_old")
    conn.commit()


def ensure_release_adult_year_partition(conn: Any, year: int) -> None:
    """Create a yearly ``release_adult`` partition if it does not exist."""

    table = f"release_adult_{year}"
    cur = conn.cursor()
    cur.execute("SELECT to_regclass(%s)", (table,))
    if cur.fetchone()[0] is not None:
        return
    cur.execute(
        f"CREATE TABLE IF NOT EXISTS {table} PARTITION OF release_adult FOR VALUES FROM ('{year}-01-01') TO ('{year+1}-01-01')"
=======
        cur.execute(f"INSERT INTO release_{name} SELECT * FROM release_{name}_old")
        cur.execute(f"DROP TABLE release_{name}_old")
    conn.commit()


def add_release_has_parts_index(conn: Any) -> None:
    """Create partial index on ``release`` rows that have parts."""

    cur = conn.cursor()
    cur.execute(
        "CREATE INDEX IF NOT EXISTS release_has_parts_idx ON release (id) WHERE has_parts",
>>>>>>> 9c55a995
    )
    conn.commit()<|MERGE_RESOLUTION|>--- conflicted
+++ resolved
@@ -160,7 +160,6 @@
         cur.execute(
             "DELETE FROM release_adult_old WHERE id = ANY(%s)", (ids,)
         )
-<<<<<<< HEAD
         conn.commit()
 
     cur.execute("DROP TABLE release_adult_old")
@@ -177,9 +176,7 @@
         return
     cur.execute(
         f"CREATE TABLE IF NOT EXISTS {table} PARTITION OF release_adult FOR VALUES FROM ('{year}-01-01') TO ('{year+1}-01-01')"
-=======
-        cur.execute(f"INSERT INTO release_{name} SELECT * FROM release_{name}_old")
-        cur.execute(f"DROP TABLE release_{name}_old")
+    )
     conn.commit()
 
 
@@ -189,6 +186,5 @@
     cur = conn.cursor()
     cur.execute(
         "CREATE INDEX IF NOT EXISTS release_has_parts_idx ON release (id) WHERE has_parts",
->>>>>>> 9c55a995
     )
     conn.commit()