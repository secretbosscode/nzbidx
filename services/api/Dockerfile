FROM python:3.11-slim

WORKDIR /app

# Install dependencies
<<<<<<< HEAD
# Include httpx to support Starlette's TestClient used in tests
RUN pip install --no-cache-dir fastapi uvicorn[standard] orjson opensearch-py sqlalchemy>=2 asyncpg httpx
=======
# ``httpx`` is required for Starlette's TestClient used in the unit tests and
# ``fakeredis`` is needed to exercise caching behaviour without a real Redis
# server.  ``redis`` itself is also installed as it is imported by the
# application code.  These packages were missing from the image and caused the
# tests to fail during collection.
RUN pip install --no-cache-dir \
    fastapi \
    uvicorn[standard] \
    orjson \
    opensearch-py \
    sqlalchemy>=2 \
    asyncpg \
    redis \
    httpx \
    fakeredis
>>>>>>> f0f371b6

# Copy application source
COPY src/ .

CMD ["uvicorn", "nzbidx_api.main:app", "--host", "0.0.0.0", "--port", "8080"]<|MERGE_RESOLUTION|>--- conflicted
+++ resolved
@@ -1,17 +1,12 @@
+```dockerfile
 FROM python:3.11-slim
 
 WORKDIR /app
 
-# Install dependencies
-<<<<<<< HEAD
-# Include httpx to support Starlette's TestClient used in tests
-RUN pip install --no-cache-dir fastapi uvicorn[standard] orjson opensearch-py sqlalchemy>=2 asyncpg httpx
-=======
-# ``httpx`` is required for Starlette's TestClient used in the unit tests and
-# ``fakeredis`` is needed to exercise caching behaviour without a real Redis
-# server.  ``redis`` itself is also installed as it is imported by the
-# application code.  These packages were missing from the image and caused the
-# tests to fail during collection.
+# Install dependencies (API + tests)
+# - httpx: used by Starlette/FastAPI TestClient
+# - redis: required by app code
+# - fakeredis: enables cache tests without a real Redis server
 RUN pip install --no-cache-dir \
     fastapi \
     uvicorn[standard] \
@@ -22,9 +17,9 @@
     redis \
     httpx \
     fakeredis
->>>>>>> f0f371b6
 
 # Copy application source
 COPY src/ .
 
-CMD ["uvicorn", "nzbidx_api.main:app", "--host", "0.0.0.0", "--port", "8080"]+CMD ["uvicorn", "nzbidx_api.main:app", "--host", "0.0.0.0", "--port", "8080"]
+```