--- conflicted
+++ resolved
@@ -60,11 +60,7 @@
 CREATE INDEX IF NOT EXISTS release_norm_title_idx ON release USING GIN (norm_title gin_trgm_ops);
 CREATE INDEX IF NOT EXISTS release_source_group_idx ON release (source_group);
 CREATE INDEX IF NOT EXISTS release_size_bytes_idx ON release (size_bytes);
-<<<<<<< HEAD
 CREATE INDEX IF NOT EXISTS release_posted_at_idx ON release (posted_at);
 CREATE UNIQUE INDEX IF NOT EXISTS release_norm_title_category_id_key ON release (norm_title, category_id);
-=======
-CREATE UNIQUE INDEX IF NOT EXISTS release_norm_title_category_id_key ON release (norm_title, category_id);
 
-CREATE INDEX IF NOT EXISTS release_posted_at_idx ON release (posted_at);
->>>>>>> 6cf422d9
+CREATE INDEX IF NOT EXISTS release_posted_at_idx ON release (posted_at);