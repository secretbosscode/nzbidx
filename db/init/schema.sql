CREATE EXTENSION IF NOT EXISTS pg_trgm;

CREATE TABLE IF NOT EXISTS release (
    id BIGSERIAL,
    norm_title TEXT,
    category TEXT,
    category_id INT,
    language TEXT NOT NULL DEFAULT 'und',
    tags TEXT NOT NULL DEFAULT '',
    source_group TEXT,
    size_bytes BIGINT,
    posted_at TIMESTAMPTZ,
    segments JSONB,
    has_parts BOOLEAN NOT NULL DEFAULT FALSE,
    part_count INT NOT NULL DEFAULT 0,
    search_vector tsvector GENERATED ALWAYS AS (to_tsvector('simple', coalesce(norm_title,'') || ' ' || coalesce(tags,''))) STORED,
    UNIQUE (norm_title, category_id)
) PARTITION BY RANGE (category_id);

CREATE TABLE IF NOT EXISTS release_movies PARTITION OF release
    FOR VALUES FROM (2000) TO (3000);
CREATE TABLE IF NOT EXISTS release_music PARTITION OF release
    FOR VALUES FROM (3000) TO (4000);
CREATE TABLE IF NOT EXISTS release_tv PARTITION OF release
    FOR VALUES FROM (5000) TO (6000);
CREATE TABLE IF NOT EXISTS release_adult PARTITION OF release
    FOR VALUES FROM (6000) TO (7000)
    PARTITION BY RANGE (posted_at);

-- Pre-create partitions for recent years to avoid run-time DDL.
CREATE TABLE IF NOT EXISTS release_adult_2023 PARTITION OF release_adult
    FOR VALUES FROM ('2023-01-01') TO ('2024-01-01');
CREATE TABLE IF NOT EXISTS release_adult_2024 PARTITION OF release_adult
    FOR VALUES FROM ('2024-01-01') TO ('2025-01-01');
CREATE TABLE IF NOT EXISTS release_adult_default PARTITION OF release_adult DEFAULT;
CREATE TABLE IF NOT EXISTS release_books PARTITION OF release
    FOR VALUES FROM (7000) TO (8000);
CREATE TABLE IF NOT EXISTS release_other PARTITION OF release DEFAULT;

DROP INDEX IF EXISTS release_embedding_idx;
ALTER TABLE IF EXISTS release DROP COLUMN IF EXISTS embedding;

ALTER TABLE IF EXISTS release ADD COLUMN IF NOT EXISTS norm_title TEXT;
ALTER TABLE IF EXISTS release ADD COLUMN IF NOT EXISTS category TEXT;
ALTER TABLE IF EXISTS release ADD COLUMN IF NOT EXISTS category_id INT;
ALTER TABLE IF EXISTS release ADD COLUMN IF NOT EXISTS language TEXT NOT NULL DEFAULT 'und';
ALTER TABLE IF EXISTS release ADD COLUMN IF NOT EXISTS tags TEXT NOT NULL DEFAULT '';
ALTER TABLE IF EXISTS release ADD COLUMN IF NOT EXISTS source_group TEXT;
ALTER TABLE IF EXISTS release ADD COLUMN IF NOT EXISTS size_bytes BIGINT;
ALTER TABLE IF EXISTS release ADD COLUMN IF NOT EXISTS posted_at TIMESTAMPTZ;
ALTER TABLE IF EXISTS release ADD COLUMN IF NOT EXISTS segments JSONB;
ALTER TABLE IF EXISTS release ADD COLUMN IF NOT EXISTS has_parts BOOLEAN NOT NULL DEFAULT FALSE;
ALTER TABLE IF EXISTS release ADD COLUMN IF NOT EXISTS part_count INT NOT NULL DEFAULT 0;
ALTER TABLE IF EXISTS release ADD COLUMN IF NOT EXISTS search_vector tsvector GENERATED ALWAYS AS (to_tsvector('simple', coalesce(norm_title,'') || ' ' || coalesce(tags,''))) STORED;
ALTER TABLE IF EXISTS release DROP CONSTRAINT IF EXISTS release_norm_title_key;
ALTER TABLE IF EXISTS release ADD CONSTRAINT IF NOT EXISTS release_norm_title_category_id_key UNIQUE (norm_title, category_id);

UPDATE release SET language = 'und' WHERE language IS NULL;
UPDATE release SET tags = '' WHERE tags IS NULL;
UPDATE release SET category_id = NULLIF(category, '')::INT WHERE category_id IS NULL AND category ~ '^[0-9]+$';
ALTER TABLE IF EXISTS release ALTER COLUMN language SET DEFAULT 'und';
ALTER TABLE IF EXISTS release ALTER COLUMN tags SET DEFAULT '';
ALTER TABLE IF EXISTS release ALTER COLUMN language SET NOT NULL;
ALTER TABLE IF EXISTS release ALTER COLUMN tags SET NOT NULL;

CREATE INDEX IF NOT EXISTS release_category_idx ON release (category);
CREATE INDEX IF NOT EXISTS release_category_id_idx ON release (category_id);
CREATE INDEX IF NOT EXISTS release_language_idx ON release (language);
CREATE INDEX IF NOT EXISTS release_tags_idx ON release USING GIN (tags gin_trgm_ops);
CREATE INDEX IF NOT EXISTS release_norm_title_idx ON release USING GIN (norm_title gin_trgm_ops);
CREATE INDEX IF NOT EXISTS release_source_group_idx ON release (source_group);
CREATE INDEX IF NOT EXISTS release_size_bytes_idx ON release (size_bytes);
<<<<<<< HEAD
CREATE UNIQUE INDEX IF NOT EXISTS release_norm_title_category_id_key ON release (norm_title, category_id);
CREATE INDEX IF NOT EXISTS release_posted_at_idx ON release (posted_at);
=======
CREATE INDEX IF NOT EXISTS release_search_idx ON release USING GIN (search_vector);
CREATE UNIQUE INDEX IF NOT EXISTS release_norm_title_category_id_key ON release (norm_title, category_id);
>>>>>>> 0ff0a869
<|MERGE_RESOLUTION|>--- conflicted
+++ resolved
@@ -70,10 +70,6 @@
 CREATE INDEX IF NOT EXISTS release_norm_title_idx ON release USING GIN (norm_title gin_trgm_ops);
 CREATE INDEX IF NOT EXISTS release_source_group_idx ON release (source_group);
 CREATE INDEX IF NOT EXISTS release_size_bytes_idx ON release (size_bytes);
-<<<<<<< HEAD
-CREATE UNIQUE INDEX IF NOT EXISTS release_norm_title_category_id_key ON release (norm_title, category_id);
-CREATE INDEX IF NOT EXISTS release_posted_at_idx ON release (posted_at);
-=======
 CREATE INDEX IF NOT EXISTS release_search_idx ON release USING GIN (search_vector);
 CREATE UNIQUE INDEX IF NOT EXISTS release_norm_title_category_id_key ON release (norm_title, category_id);
->>>>>>> 0ff0a869
+CREATE INDEX IF NOT EXISTS release_posted_at_idx ON release (posted_at);